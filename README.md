# altoclef

Plays block game.

Powered by Baritone.

A client side bot that can accomplish any Minecraft task that is relatively simple and can be split into smaller
tasks. "Relatively Simple" is a vague term, so check the list of current capabilities to see examples.

Became [the first bot to beat Minecraft fully autonomously](https://youtu.be/baAa6s8tahA) on May 24, 2021.

**Join the [Discord Server](https://discord.gg/JdFP4Kqdqc)** for discussions/updates/goofs & gaffs

## How it works

Take a look at this [Guide from the wiki](https://github.com/gaucho-matrero/altoclef/wiki/1:-Documentation:-Big-Picture)
or this [Video explanation](https://youtu.be/q5OmcinQ2ck?t=387)

## Current capabilities, Examples:

- Obtain 400+ Items from a fresh survival world, like diamond armor, cake, and nether brick stairs
- Dodge mob projectiles and force field mobs away while accomplishing arbitrary tasks
- Collect + smelt food from animals, hay, & crops
- Receive commands from chat whispers via /msg. Whitelist + Blacklist configurable (hereby dubbed the Butler System).
  Here's
  a [Butler system demo video](https://drive.google.com/file/d/1axVYYMJ5VjmVHaWlCifFHTwiXlFssOUc/view?usp=sharing)
- Simple config file that can be reloaded via command (check .minecraft directory)
- Beat the entire game on its own (no user input.)
- Print the entire bee movie script with signs in a straight line, automatically collecting signs + bridging materials
  along the way.
- Become the terminator: Run away from players while unarmed, gather diamond gear in secret, then return and wreak
  havoc.

## Download

**Note:** After installing, please move/delete your old baritone configurations if you have any. Preexisting baritone
configurations will interfere with altoclef and introduce bugs. This will be fixed in the future.

### Nightly Release (Recommended) (has the latest bug fixes)

Start by downloading [the Latest Long Term Release](https://github.com/gaucho-matrero/altoclef/releases),
then [Download the Nightly](https://nightly.link/gaucho-matrero/altoclef/workflows/gradle/main/Artifacts.zip) &
replace `altoclef-4.0-SNAPSHOT.jar`.
<<<<<<< HEAD

If the Nightly Link doesn't work, check the latest [Build Action](https://github.com/gaucho-matrero/altoclef/actions)
that succeeded and download `Artifacts.zip` (you must be signed into GitHub). Replace your
existing `altoclef-4.0-SNAPSHOT.jar` with the one found in `Artifacts.zip`
=======

If the Nightly Link doesn't work, check the latest [Build Action](https://github.com/gaucho-matrero/altoclef/actions)
that succeeded and download `Artifacts.zip` (you must be signed into GitHub). Replace your
existing `altoclef-4.0-SNAPSHOT.jar` with the one found in `Artifacts.zip`

Then, copy `altoclef-4.0-SNAPSHOT.jar` from `Artifacts.zip` to `./mods`.

Then, copy the `baritone-unoptimized-fabric-1.XX.X.jar` from the long term release zip file to `./mods`
>>>>>>> ebbb3f26

### Long Term Release

[Check releases](https://github.com/gaucho-matrero/altoclef/releases). Note you will need to copy over both jar files
for the mod to work.

### Meloweh's Extra Features Release (Unofficial)

Has some schematic support, command macros and a few utility features. Will eventually be merged, but if you can try it
out now if you'd like:

- [AltoClef jar](https://github.com/Meloweh/altoclef/releases)
- [Baritone jar](https://github.com/Meloweh/baritone/releases)

### Versions

This is a **fabric only** mod, currently only available for **Minecraft 1.19.2-1.19.3**.

For older MC versions, try [multiconnect](https://www.curseforge.com/minecraft/mc-mods/multiconnect) (NOTE: multiconnect
is untested and not affiliated with altoclef, use at your own risk!)

## [Usage Guide](usage.md)

## [TODO's/Future Features](todos.md)

## [Development Guide](develop.md)<|MERGE_RESOLUTION|>--- conflicted
+++ resolved
@@ -41,21 +41,10 @@
 Start by downloading [the Latest Long Term Release](https://github.com/gaucho-matrero/altoclef/releases),
 then [Download the Nightly](https://nightly.link/gaucho-matrero/altoclef/workflows/gradle/main/Artifacts.zip) &
 replace `altoclef-4.0-SNAPSHOT.jar`.
-<<<<<<< HEAD
 
 If the Nightly Link doesn't work, check the latest [Build Action](https://github.com/gaucho-matrero/altoclef/actions)
 that succeeded and download `Artifacts.zip` (you must be signed into GitHub). Replace your
 existing `altoclef-4.0-SNAPSHOT.jar` with the one found in `Artifacts.zip`
-=======
-
-If the Nightly Link doesn't work, check the latest [Build Action](https://github.com/gaucho-matrero/altoclef/actions)
-that succeeded and download `Artifacts.zip` (you must be signed into GitHub). Replace your
-existing `altoclef-4.0-SNAPSHOT.jar` with the one found in `Artifacts.zip`
-
-Then, copy `altoclef-4.0-SNAPSHOT.jar` from `Artifacts.zip` to `./mods`.
-
-Then, copy the `baritone-unoptimized-fabric-1.XX.X.jar` from the long term release zip file to `./mods`
->>>>>>> ebbb3f26
 
 ### Long Term Release
 
