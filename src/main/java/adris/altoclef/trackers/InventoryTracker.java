--- conflicted
+++ resolved
@@ -176,11 +176,7 @@
         ensureUpdated();
 
         for(ItemTarget target : targets) {
-<<<<<<< HEAD
-            if (getItemCount(target) < target.getTargetCount()) {
-=======
-            if (getItemCountIncludingTable(false, target.getMatches()) < target.targetCount) {
->>>>>>> 9647deba
+            if (getItemCountIncludingTable(false, target.getMatches()) < target.getTargetCount()) {
                 return false;
             }
         }
