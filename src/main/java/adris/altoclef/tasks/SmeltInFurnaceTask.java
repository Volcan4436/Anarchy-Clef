--- conflicted
+++ resolved
@@ -152,13 +152,8 @@
             // Check for materials.
             // If materials are already in the furnace, we need less of them.
             if (!_ignoreMaterials) {
-<<<<<<< HEAD
                 int materialsNeeded = _target.getMaterial().getTargetCount();
-                materialsNeeded -= mod.getInventoryTracker().getItemCount(_target.getItem());
-=======
-                ItemTarget neededMaterials = new ItemTarget(_target.getMaterial());
-                neededMaterials.targetCount -= mod.getInventoryTracker().getItemCountIncludingTable(_target.getItem());
->>>>>>> 9647deba
+                materialsNeeded -= mod.getInventoryTracker().getItemCountIncludingTable(_target.getItem());
                 if (_currentFurnace != null) {
                     if (_target.getMaterial().matches(_currentFurnace.materials.getItem())) {
                         materialsNeeded -= _currentFurnace.materials.getCount();
@@ -168,13 +163,8 @@
                     //Debug.logMessage("Material Matches: %d - (%d + %d + %d)", neededMaterials.targetCount, _currentFurnace.materials.getCount(), _currentFurnace.output.getCount(), mod.getInventoryTracker().getItemCount(_target.getItem()));
                     materialsNeeded -= _currentFurnace.output.getCount();
                 }
-<<<<<<< HEAD
                 ItemTarget neededMaterials = new ItemTarget(_target.getMaterial(), materialsNeeded);
                 if (!mod.getInventoryTracker().targetMet(neededMaterials)) {
-=======
-                int has = mod.getInventoryTracker().getItemCountIncludingTable(neededMaterials);
-                if (has < neededMaterials.targetCount) {
->>>>>>> 9647deba
                     setDebugState("Collecting materials: " + neededMaterials);
                     _smeltProgressChecker.reset();
                     return getMaterialTask(neededMaterials);
@@ -188,11 +178,7 @@
 
             boolean needsNewFurnace = getTargetContainerPosition() == null;
 
-<<<<<<< HEAD
-            double fuelNeeded = _target.getMaterial().getTargetCount() - mod.getInventoryTracker().getItemCount(_target.getItem());
-=======
-            double fuelNeeded = _target.getMaterial().targetCount - mod.getInventoryTracker().getItemCountIncludingTable(_target.getItem());
->>>>>>> 9647deba
+            double fuelNeeded = _target.getMaterial().getTargetCount() - mod.getInventoryTracker().getItemCountIncludingTable(_target.getItem());
 
             double hasFuel = mod.getInventoryTracker().getTotalFuelNormal();
 
