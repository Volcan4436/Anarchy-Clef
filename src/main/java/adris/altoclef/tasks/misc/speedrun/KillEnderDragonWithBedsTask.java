package adris.altoclef.tasks.misc.speedrun;

import adris.altoclef.AltoClef;
import adris.altoclef.Debug;
import adris.altoclef.tasks.InteractWithBlockTask;
import adris.altoclef.tasks.movement.GetToBlockTask;
import adris.altoclef.tasks.movement.GetToXZTask;
import adris.altoclef.tasksystem.Task;
import adris.altoclef.util.helpers.ItemHelper;
import adris.altoclef.util.helpers.LookHelper;
import adris.altoclef.util.helpers.WorldHelper;
import baritone.api.utils.input.Input;
import net.minecraft.block.Blocks;
import net.minecraft.entity.boss.dragon.EnderDragonEntity;
import net.minecraft.entity.boss.dragon.phase.Phase;
import net.minecraft.entity.boss.dragon.phase.PhaseType;
import net.minecraft.util.math.BlockPos;
import net.minecraft.util.math.Direction;
import net.minecraft.util.math.Vec3d;

public class KillEnderDragonWithBedsTask extends Task {

    private static final double DRAGON_HEAD_CLOSE_TO_BED_RANGE = 6.1;

    private final Task _whenNotPerchingTask;

    private BlockPos _endPortalTop;
    private Task _positionTask;

    public KillEnderDragonWithBedsTask(IDragonWaiter notPerchingOverride) {
        _whenNotPerchingTask = (Task)notPerchingOverride;
    }

    @Override
    protected void onStart(AltoClef mod) {

    }

    @Override
    protected Task onTick(AltoClef mod) {
        /*
            If dragon is perching:
                If we're not in position (XZ):
                    Get in position (XZ)
                If there's no bed:
                    If we can't "reach" the top of the pillar:
                        Jump
                    Place a bed
                If the dragon's head hitbox is close enough to the bed:
                    Right click the bed
            Else:
                // Perform "Default Wander" mode and avoid dragon breath.
         */
        if (_endPortalTop == null) {
<<<<<<< HEAD
            _endPortalTop = locateExitPortalTop(mod);
            if (_endPortalTop != null) {
                ((IDragonWaiter) _whenNotPerchingTask).setExitPortalTop(_endPortalTop);
            }
=======
            _endPortalTop = locateExitPortalTop(mod); // Don't try to execute the set Exit Portal Top task until this is loaded.
            return onTick(mod);
        }else {
            ((IDragonWaiter) _whenNotPerchingTask).setExitPortalTop(_endPortalTop);
>>>>>>> 1bb70678
        }

        if (!mod.getEntityTracker().entityFound(EnderDragonEntity.class)) {
            setDebugState("No dragon found.");
            return new GetToXZTask(0, 0);
        }
        EnderDragonEntity dragon = mod.getEntityTracker().getTrackedEntities(EnderDragonEntity.class).get(0);

        Phase dragonPhase = dragon.getPhaseManager().getCurrent();
        boolean perching = dragonPhase.getType() == PhaseType.LANDING || dragonPhase.isSittingOrHovering();

        if (dragon.getY() < _endPortalTop.getY() + 2) {
            // Dragon is already perched.
            perching = false;
        }

        ((IDragonWaiter)_whenNotPerchingTask).setPerchState(perching);

        // When the dragon is not perching...
        if (_whenNotPerchingTask.isActive() && !_whenNotPerchingTask.isFinished(mod)) {
            setDebugState("Dragon not perching, performing special behavior...");

            return _whenNotPerchingTask;
        }

        if (perching) {
            BlockPos targetStandPosition = _endPortalTop.add(-1, -1, 0);
            BlockPos playerPosition = mod.getPlayer().getBlockPos();

            // If we're not positioned (above is OK), go there and make sure we're at the right height.
            if (_positionTask != null && _positionTask.isActive() && !_positionTask.isFinished(mod)) {
                setDebugState("Going to position for bed cycle...");
                return _positionTask;
            }
            if (!WorldHelper.inRangeXZ(WorldHelper.toVec3d(targetStandPosition), mod.getPlayer().getPos(), 1)
                    || playerPosition.getY() < targetStandPosition.getY()
            ) {
                _positionTask = new GetToBlockTask(targetStandPosition);
                setDebugState("Moving to target stand position");
                return _positionTask;
            }

            // We're positioned. Perform bed strats!
            BlockPos bedTargetPosition = _endPortalTop.up();
            boolean bedPlaced = mod.getBlockTracker().blockIsValid(bedTargetPosition, ItemHelper.itemsToBlocks(ItemHelper.BED));
            if (!bedPlaced) {
                setDebugState("Placing bed");
                // If no bed, place bed.
                // Fire messes up our "reach" so we just assume we're good when we're above a height.
                boolean canPlace = LookHelper.getCameraPos(mod).y > bedTargetPosition.getY();
                //Optional<Rotation> placeReach = LookHelper.getReach(bedTargetPosition.down(), Direction.UP);
                if (canPlace) {
                    // Look at and place!
                    if (mod.getSlotHandler().forceEquipItem(ItemHelper.BED)) {
                        LookHelper.lookAt(mod, bedTargetPosition.down(), Direction.UP);
                        //mod.getClientBaritone().getLookBehavior().updateTarget(placeReach.get(), true);
                        //if (mod.getClientBaritone().getPlayerContext().isLookingAt(bedTargetPosition.down())) {
                        // There could be fire so eh place right away
                        mod.getInputControls().tryPress(Input.CLICK_RIGHT);
                        //}
                    }
                } else {
                    if (mod.getPlayer().isOnGround()) {
                        // Jump
                        mod.getInputControls().tryPress(Input.JUMP);
                    }
                }
            } else {
                setDebugState("Wait for it...");
                // Make sure we're standing on the ground so we don't blow ourselves up lmfao
                if (!mod.getPlayer().isOnGround()) {
                    // Wait to fall
                    return null;
                }
                // Wait for dragon head to be close enough to the bed's head...
                BlockPos bedHead = WorldHelper.getBedHead(mod, bedTargetPosition);
                assert bedHead != null;
                Vec3d headPos = dragon.head.getBoundingBox().getCenter(); // dragon.head.getPos();
                double dist = headPos.distanceTo(WorldHelper.toVec3d(bedHead));
                Debug.logMessage("Dist: " + dist);
                if (dist < DRAGON_HEAD_CLOSE_TO_BED_RANGE) {
                    // Interact with the bed.
                    return new InteractWithBlockTask(bedTargetPosition);
                }
                // Wait for it...
            }
            return null;
        }

        // Start our "Not perching task"
        return _whenNotPerchingTask;
    }

    @Override
    protected void onStop(AltoClef mod, Task interruptTask) {

    }

    @Override
    protected boolean isEqual(Task other) {
        return other instanceof KillEnderDragonWithBedsTask;
    }

    @Override
    protected String toDebugString() {
        return "Bedding the Ender Dragon";
    }

    private static BlockPos locateExitPortalTop(AltoClef mod) {
        if (!mod.getChunkTracker().isChunkLoaded(new BlockPos(0, 64, 0))) return null;
        int height = WorldHelper.getGroundHeight(mod, 0, 0, Blocks.BEDROCK);
        if (height != -1) return new BlockPos(0, height, 0);
        return null;
    }
}<|MERGE_RESOLUTION|>--- conflicted
+++ resolved
@@ -52,17 +52,10 @@
                 // Perform "Default Wander" mode and avoid dragon breath.
          */
         if (_endPortalTop == null) {
-<<<<<<< HEAD
             _endPortalTop = locateExitPortalTop(mod);
             if (_endPortalTop != null) {
                 ((IDragonWaiter) _whenNotPerchingTask).setExitPortalTop(_endPortalTop);
             }
-=======
-            _endPortalTop = locateExitPortalTop(mod); // Don't try to execute the set Exit Portal Top task until this is loaded.
-            return onTick(mod);
-        }else {
-            ((IDragonWaiter) _whenNotPerchingTask).setExitPortalTop(_endPortalTop);
->>>>>>> 1bb70678
         }
 
         if (!mod.getEntityTracker().entityFound(EnderDragonEntity.class)) {
