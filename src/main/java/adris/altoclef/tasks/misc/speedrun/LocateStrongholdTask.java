--- conflicted
+++ resolved
@@ -198,20 +198,12 @@
                 return new EnterNetherPortalTask(new GetToBlockTask(_cachedEducatedPortal, false), Dimension.OVERWORLD);
             }
             if (_strongholdEstimatePos.distanceTo(_cachedEyeDirection2.getOrigin()) > 400 || 
-<<<<<<< HEAD
                 mod.getItemStorage().getItemCount(Items.OBSIDIAN) >= 10) {
                 if (WorldHelper.getCurrentDimension() != Dimension.NETHER) {
                     if (!mod.getItemStorage().hasItem(Items.FLINT_AND_STEEL)) {
                         setDebugState("Getting flint and steel before going into nether");
                         return TaskCatalogue.getItemTask(Items.FLINT_AND_STEEL, 1);
                     }
-=======
-                mod.getInventoryTracker().getItemCount(Items.OBSIDIAN) >= 10) {
-                if (mod.getInventoryTracker().getItemCount(Items.COBBLESTONE) < 128){
-                    return TaskCatalogue.getItemTask(Items.COBBLESTONE,160); // ensure we have enouhg cobble to get out of the hole we dig -- just in case
-                }
-                if (mod.getCurrentDimension() != Dimension.NETHER) {
->>>>>>> 1bb70678
                     setDebugState("Going to nether");
                     return new DefaultGoToDimensionTask(Dimension.NETHER);
                 }
@@ -223,15 +215,11 @@
                     _netherGoalPos = new BlockPos(_strongholdEstimatePos.multiply(0.125, 0, 0.125));
                     _netherGoalPos = _netherGoalPos.add(0, PORTAL_TARGET_HEIGHT, 0);
                 }
-<<<<<<< HEAD
-                if (_constructTask.isActive() && !_constructTask.isFinished(mod) || _netherGoalPos.isWithinDistance(mod.getPlayer().getPos(), _portalBuildRange)) {
-=======
                 if(mod.getPlayer().getPos().getX() - _netherGoalPos.getX() < Math.abs(15) && mod.getPlayer().getZ() - _netherGoalPos.getZ() < Math.abs(15) && mod.getPlayer().getPos().getY() > _netherGoalPos.getY()){
                     _netherGoalPos = new BlockPos(mod.getPlayer().getBlockPos().getX(), mod.getPlayer().getBlockPos().getY() + 1, mod.getPlayer().getBlockPos().getZ()); // ensure that baritone doesn't get lost over the lava since it has a hard time pathing large gaps of air blocks.
                     // Also ensures that we don't have to break blocks we are standing on to place the portal. Gets within 120 blocks of the stronghold.
                 }
-                if (_netherGoalPos.isWithinDistance(mod.getPlayer().getPos(), _portalBuildRange)) {
->>>>>>> 1bb70678
+                if (_constructTask.isActive() && !_constructTask.isFinished(mod) || _netherGoalPos.isWithinDistance(mod.getPlayer().getPos(), _portalBuildRange)) {
                     if (_portalBuildRange == 2) {
                         _portalBuildRange = 20;
                     }
