--- conflicted
+++ resolved
@@ -43,11 +43,7 @@
             // null = empty which is always met.
             if (target == null) continue;
 
-<<<<<<< HEAD
-            int weNeed = target.getItem().getTargetCount() - mod.getInventoryTracker().getItemCount(target.getItem());
-=======
-            int weNeed = target.getItem().targetCount - mod.getInventoryTracker().getItemCountIncludingTable(target.getItem());
->>>>>>> 9647deba
+            int weNeed = target.getItem().getTargetCount() - mod.getInventoryTracker().getItemCountIncludingTable(target.getItem());
 
             if (weNeed > 0) {
                 CraftingRecipe recipe = target.getRecipe();
