package adris.altoclef.tasks.movement;

import adris.altoclef.AltoClef;
import adris.altoclef.Debug;
import adris.altoclef.TaskCatalogue;
import adris.altoclef.tasks.construction.compound.ConstructNetherPortalObsidianTask;
import adris.altoclef.tasksystem.Task;
import adris.altoclef.util.Dimension;
import adris.altoclef.util.ItemTarget;
import adris.altoclef.util.csharpisbetter.TimerGame;
import adris.altoclef.util.helpers.ItemHelper;
import adris.altoclef.util.helpers.LookHelper;
import adris.altoclef.util.helpers.WorldHelper;
import net.minecraft.block.Blocks;
import net.minecraft.client.MinecraftClient;
import net.minecraft.entity.Entity;
import net.minecraft.entity.EyeOfEnderEntity;
import net.minecraft.item.Item;
import net.minecraft.item.Items;
import net.minecraft.util.Hand;
import net.minecraft.util.math.BlockPos;
import net.minecraft.util.math.MathHelper;
import net.minecraft.util.math.Vec3d;

import java.util.ArrayList;
import java.util.List;
import java.util.Optional;

public class LocateStrongholdTask extends Task {

    private static final int EYE_THROW_MINIMUM_Y_POSITION = 68;

    private static final int EYE_RETHROW_DISTANCE = 10; // target distance to stronghold guess before rethrowing

    private static final int SECOND_EYE_THROW_DISTANCE = 30; // target distance between first throw and second throw

    private static final int PORTAL_TARGET_HEIGHT = 48; // target height for educated portal 

    private final List<BlockPos> _cachedPortalFrame = new ArrayList<>();
    private final int _targetEyes;
    private EyeDirection _cachedEyeDirection = null;
    private EyeDirection _cachedEyeDirection2 = null;
    private Entity _currentThrownEye = null;
    private Vec3d _strongholdEstimatePos = null;
    private BlockPos _netherGoalPos = null;
    private boolean _netherGoalAdjusted=false;
    private BlockPos _cachedEducatedPortal = null;
    private BlockPos _educatedPortalStart = null;
    private boolean _netherGoalReached = false;
    private boolean _completedFastTravel = false;
    private int _portalBuildRange = 2;
    private final TimerGame _throwTimer = new TimerGame(5);

    private SearchStrongholdTask _searchTask;

    private final ConstructNetherPortalObsidianTask _constructTask = new ConstructNetherPortalObsidianTask();

    public LocateStrongholdTask(int targetEyes) {
        _targetEyes = targetEyes;
    }

    @Override
    protected void onStart(AltoClef mod) {
        mod.getBehaviour().push();
        mod.getBehaviour().addProtectedItems(Items.FLINT_AND_STEEL);
        mod.getBlockTracker().trackBlock(Blocks.END_PORTAL_FRAME);
    }

    public boolean isSearching() {
        return _cachedEyeDirection != null;
    }

    @Override
    protected Task onTick(AltoClef mod) {
        if (_strongholdEstimatePos == null && WorldHelper.getCurrentDimension() != Dimension.OVERWORLD) {
            setDebugState("Going to overworld");
            return new DefaultGoToDimensionTask(Dimension.OVERWORLD);
        }

        // Pick up eye if we need to/want to.
        if (mod.getItemStorage().getItemCount(Items.ENDER_EYE) < _targetEyes && mod.getEntityTracker().itemDropped(Items.ENDER_EYE) && 
        !mod.getEntityTracker().entityFound(EyeOfEnderEntity.class)) {
            setDebugState("Picking up dropped ender eye.");
            return new PickupDroppedItemTask(Items.ENDER_EYE, _targetEyes);
        }

        // Handle thrown eye
        if (mod.getEntityTracker().entityFound(EyeOfEnderEntity.class)) {
            if (_currentThrownEye == null || !_currentThrownEye.isAlive()) {
                Debug.logMessage("New eye direction");
                _currentThrownEye = mod.getEntityTracker().getTrackedEntities(EyeOfEnderEntity.class).get(0);
                if (_cachedEyeDirection2 != null) {
                    _cachedEyeDirection = null;
                    _cachedEyeDirection2 = null;
                } else if (_cachedEyeDirection == null){
                    _cachedEyeDirection = new EyeDirection(_currentThrownEye.getPos());
                } else {
                    _cachedEyeDirection2 = new EyeDirection(_currentThrownEye.getPos());
                }
            }
            if (_cachedEyeDirection2 != null) {
                _cachedEyeDirection2.updateEyePos(_currentThrownEye.getPos());
            }
            else if (_cachedEyeDirection != null) {
                _cachedEyeDirection.updateEyePos(_currentThrownEye.getPos());
            }
        
            setDebugState("Waiting for eye to travel.");
            return null;
        }

        // Calculate stronghold position
        if (_cachedEyeDirection2 != null && !mod.getEntityTracker().entityFound(EyeOfEnderEntity.class) && _strongholdEstimatePos == null)
        {
            if (_cachedEyeDirection2.getAngle() >= _cachedEyeDirection.getAngle()) {
                Debug.logMessage("2nd eye thrown at wrong position, or points to different stronghold. Rethrowing");
                _cachedEyeDirection = _cachedEyeDirection2;
                _cachedEyeDirection2 = null;
            } else {
                Vec3d throwOrigin = _cachedEyeDirection.getOrigin();
                Vec3d throwOrigin2 = _cachedEyeDirection2.getOrigin();
                Vec3d throwDelta = _cachedEyeDirection.getDelta();
                Vec3d throwDelta2 = _cachedEyeDirection2.getDelta();


                _strongholdEstimatePos = calculateIntersection(throwOrigin, throwDelta, throwOrigin2, throwDelta2); // stronghold estimate
                Debug.logMessage("Stronghold is at " + (int) _strongholdEstimatePos.getX() + ", " + (int) _strongholdEstimatePos.getZ() + " (" + (int) mod.getPlayer().getPos().distanceTo(_strongholdEstimatePos)+ " blocks away)");
            }
        }


        // Re-throw the eyes after reaching the estimation to get a more accurate estimate of where the stronghold is.
        if (_strongholdEstimatePos != null) {
            if (((mod.getPlayer().getPos().distanceTo(_strongholdEstimatePos) < EYE_RETHROW_DISTANCE) && _completedFastTravel) && WorldHelper.getCurrentDimension() == Dimension.OVERWORLD){
<<<<<<< HEAD
                Debug.logMessage("RESETTING PORTAL ESTIMATION (too close and no portal!)");
=======
>>>>>>> 042919d0
                _strongholdEstimatePos = null;
                _cachedEducatedPortal = null;
                _netherGoalPos = null;
                _netherGoalAdjusted = false;
                _netherGoalReached = false;
                _portalBuildRange = 2;
                _cachedEyeDirection = null;
                _cachedEyeDirection2 = null;
            }
        }

        // If we found our portal frame, we're good.
        if (mod.getBlockTracker().getKnownLocations(Blocks.END_PORTAL_FRAME).size() >= 12) {
            Debug.logMessage("FOUND PORTAL AT: " + mod.getBlockTracker().getKnownLocations(Blocks.END_PORTAL_FRAME).get(0));
            _cachedPortalFrame.clear();
            _cachedPortalFrame.addAll(mod.getBlockTracker().getKnownLocations(Blocks.END_PORTAL_FRAME));
            // We're done.
            return null;
        }

        // Throw the eye since we don't have any eye info.
        if (!mod.getEntityTracker().entityFound(EyeOfEnderEntity.class) && _strongholdEstimatePos == null) {
            if (WorldHelper.getCurrentDimension() == Dimension.NETHER) {
                setDebugState("Going to overworld.");
                return new DefaultGoToDimensionTask(Dimension.OVERWORLD);
            }
            if (!mod.getItemStorage().hasItem(Items.ENDER_EYE)) {
                setDebugState("Collecting eye of ender.");
                return TaskCatalogue.getItemTask(Items.ENDER_EYE, 1);
            }

            // First get to a proper throwing height
            if (_cachedEyeDirection == null) {
                setDebugState("Throwing first eye.");
                if (mod.getPlayer().getPos().y < EYE_THROW_MINIMUM_Y_POSITION) {
                    return new GetToYTask(EYE_THROW_MINIMUM_Y_POSITION + 1);
                }
            } else {
                setDebugState("Throwing second eye.");
                double sqDist = mod.getPlayer().squaredDistanceTo(_cachedEyeDirection.getOrigin());
                // If first eye thrown, go perpendicular from eye direction until a good distance away
                if (sqDist < SECOND_EYE_THROW_DISTANCE * SECOND_EYE_THROW_DISTANCE && _cachedEyeDirection != null) {
                    return new GoInDirectionXZTask(_cachedEyeDirection.getOrigin(), _cachedEyeDirection.getDelta().rotateY(MathHelper.PI / 2), 1);
                } else if (mod.getPlayer().getPos().y < 62) {
                    return new GetToYTask(63);
                }
            }
            // Throw it
            if (mod.getSlotHandler().forceEquipItem(Items.ENDER_EYE)) {
                assert MinecraftClient.getInstance().interactionManager != null;
                if (_throwTimer.elapsed()) {
                    if (LookHelper.tryAvoidingInteractable(mod)) {
                        MinecraftClient.getInstance().interactionManager.interactItem(mod.getPlayer(), mod.getWorld(), Hand.MAIN_HAND);
                        //MinecraftClient.getInstance().options.keyUse.setPressed(true);
                        _throwTimer.reset();
                    }
                } else {
                    MinecraftClient.getInstance().interactionManager.stopUsingItem(mod.getPlayer());
                    //MinecraftClient.getInstance().options.keyUse.setPressed(false);
                }
            } else {
                Debug.logWarning("Failed to equip eye of ender to throw.");
            }
            return null;
        } else if (_cachedEyeDirection != null && !_cachedEyeDirection.hasDelta() ||
                   _cachedEyeDirection2 != null && !_cachedEyeDirection2.hasDelta()) {
            setDebugState("Waiting for thrown eye to appear...");
            return null;
        }
        if (_strongholdEstimatePos != null && (_strongholdEstimatePos.distanceTo(mod.getPlayer().getPos()) > 256 || WorldHelper.getCurrentDimension() == Dimension.NETHER)) {
            // We WILL need this at some point, so we should run it always.
            // If the bot drops the flint and steel in the nether, grab it.
            if (!mod.getItemStorage().hasItem(Items.FLINT_AND_STEEL)) {
                setDebugState("Getting flint and steel first");
                return TaskCatalogue.getItemTask(Items.FLINT_AND_STEEL, 1);
            }
            if (_cachedEducatedPortal != null) {
                _completedFastTravel = true;
                return new EnterNetherPortalTask(new GetToBlockTask(_cachedEducatedPortal, false), Dimension.OVERWORLD);
            }
            if (_strongholdEstimatePos.distanceTo(_cachedEyeDirection2.getOrigin()) > 400 ||
                mod.getItemStorage().getItemCount(Items.OBSIDIAN) >= 10) {
                if (WorldHelper.getCurrentDimension() != Dimension.NETHER) {

                    setDebugState("Going to nether");
                    return new DefaultGoToDimensionTask(Dimension.NETHER);
                }
                if (mod.getItemStorage().getItemCount(Items.OBSIDIAN) < 10 && !_netherGoalReached) {
                    setDebugState("Collecting obsidian");
                    return TaskCatalogue.getItemTask(Items.OBSIDIAN, 10);
                }
                if(mod.getItemStorage().getItemCount(new ItemTarget(Items.NETHERRACK),new ItemTarget(Items.COBBLESTONE))<128){
                    //Died and need more building materials before we go?
                    if(WorldHelper.getCurrentDimension() == Dimension.OVERWORLD){
                        return TaskCatalogue.getItemTask(new ItemTarget(Items.COBBLESTONE,15));
                    }else{
                        //get building materials if in the nether.
                        return TaskCatalogue.getItemTask(new ItemTarget(Items.NETHERRACK,15));
                    }
                }
                if (_netherGoalPos == null) {
                    _netherGoalPos = new BlockPos(_strongholdEstimatePos.multiply(0.125, 0, 0.125));
                    _netherGoalPos = _netherGoalPos.add(0, PORTAL_TARGET_HEIGHT, 0);
                }
                if(!_netherGoalAdjusted && mod.getPlayer().getPos().getX() - _netherGoalPos.getX() < Math.abs(15) && mod.getPlayer().getZ() - _netherGoalPos.getZ() < Math.abs(15) && mod.getPlayer().getPos().getY() > _netherGoalPos.getY()){
                    _netherGoalPos =
                            new BlockPos(mod.getPlayer().getBlockPos().getX(), mod.getPlayer().getBlockPos().getY() + 2, mod.getPlayer().getBlockPos().getZ()); // ensure that baritone doesn't get lost over the lava since it has a hard time pathing large gaps of air blocks.
                    Debug.logMessage("Adjusted");
                    _netherGoalAdjusted = true;
                    // Also ensures that we don't
                    // have to
                    // break blocks we
                    // are standing on to place the portal. Gets within 120 blocks of the stronghold.
                }
                if (_constructTask.isActive() && !_constructTask.isFinished(mod) || (WorldHelper.getCurrentDimension() == Dimension.NETHER && _netherGoalPos.isWithinDistance(mod.getPlayer().getPos(), _portalBuildRange))) {
                    if (_portalBuildRange == 2) {
                        _portalBuildRange = 20;
                    }

                    Optional<BlockPos> nearestNetherPortal = mod.getBlockTracker().getNearestWithinRange(mod.getPlayer().getPos(), _portalBuildRange, Blocks.NETHER_PORTAL);
                    if (nearestNetherPortal.isPresent()) {
                        _cachedEducatedPortal = nearestNetherPortal.get();
                    }
                    if (!_netherGoalReached) {
                        _netherGoalReached = true;
                        Debug.logMessage("Educated coords reached");
                    }
                    Optional<BlockPos> nearestObsidian = mod.getBlockTracker().getNearestWithinRange(mod.getPlayer().getPos(), 3, Blocks.OBSIDIAN);
                    if (nearestObsidian.isPresent() && _educatedPortalStart == null) {
                        _educatedPortalStart = nearestObsidian.get();
                        _netherGoalPos = _educatedPortalStart;
                    }
                    setDebugState("Building portal");
                    return _constructTask;
                } else {
                    if (_portalBuildRange > 2) {
                    _portalBuildRange = 2;
                    Debug.logMessage("_portalBuildRange set to " + _portalBuildRange);
                    }
                }
                setDebugState("Going to educated travel coords");
                return new GetToBlockTask(_netherGoalPos);
            } 
        }
        
        // Travel to stronghold + search around stronghold if necessary.
        SearchStrongholdTask tryNewSearch = new SearchStrongholdTask(_strongholdEstimatePos);
        if ((_searchTask == null || !_searchTask.equals(tryNewSearch)) && WorldHelper.getCurrentDimension() == Dimension.OVERWORLD) {
            Debug.logMessage("New Stronghold search task");
            _searchTask = tryNewSearch;
        }
        setDebugState("Searching for stronghold+portal");
        return _searchTask; 
    }

    @Override
    protected void onStop(AltoClef mod, Task interruptTask) {
        mod.getBlockTracker().stopTracking(Blocks.END_PORTAL_FRAME);
        mod.getBehaviour().pop();
    }

    @Override
    protected boolean isEqual(Task other) {
        return other instanceof LocateStrongholdTask;
    }

    @Override
    protected String toDebugString() {
        return "Locating stronghold";
    }

    public boolean portalFound() {
        return _cachedPortalFrame.size() != 0;
    }

    public List<BlockPos> getPortalFrame() {
        return _cachedPortalFrame;
    }

    @Override
    public boolean isFinished(AltoClef mod) {
        return portalFound();
    }

    // Represents the direction we need to travel to get to the stronghold.
    private static class EyeDirection {
        private final Vec3d _start;
        private Vec3d _end;

        public EyeDirection(Vec3d startPos) {
            _start = startPos;
        }

        public void updateEyePos(Vec3d endPos) {
            _end = endPos;
        }

        public Vec3d getOrigin() {
            return _start;
        }

        public Vec3d getDelta() {
            if (_end == null) return Vec3d.ZERO;
            return _end.subtract(_start);
        }

        public double getAngle() {
            if (_end == null) return 0;
            return Math.atan2(getDelta().getX(), getDelta().getZ());
        }

        @SuppressWarnings("BooleanMethodIsAlwaysInverted")
        public boolean hasDelta() {
            return _end != null && getDelta().lengthSquared() > 0.00001;
        }
    }

    static Vec3d calculateIntersection(Vec3d start1, Vec3d direction1, Vec3d start2, Vec3d direction2) {
        Vec3d s1 = start1;
        Vec3d s2 = start2;
        Vec3d d1 = direction1;
        Vec3d d2 = direction2;
        // Solved for s1 + d1 * t1 = s2 + d2 * t2
        double t2 = ( (d1.z * s2.x) - (d1.z * s1.x) - (d1.x * s2.z) + (d1.x * s1.z) ) / ( (d1.x * d2.z) - (d1.z * d2.x) );
        return start2.add(direction2.multiply(t2));
    }

    private static class SearchStrongholdTask extends SearchChunkForBlockTask {

        private final GetToBlockTask _goTask;

        public SearchStrongholdTask(Vec3d travelGoal) {
            super(Blocks.STONE_BRICKS);
            _goTask = new GetToBlockTask(new BlockPos(travelGoal));
        }

        @Override
        protected boolean isEqual(Task other) {
            if (other instanceof SearchStrongholdTask task) {
                return task._goTask.equals(_goTask) && super.isEqual(other);
            }
            return false;
        }

        @Override
        protected String toDebugString() {
            return "Searching for/around stronghold";
        }

        @Override
        protected Task getWanderTask(AltoClef mod) {
            return _goTask;
        }
    }
}<|MERGE_RESOLUTION|>--- conflicted
+++ resolved
@@ -132,10 +132,6 @@
         // Re-throw the eyes after reaching the estimation to get a more accurate estimate of where the stronghold is.
         if (_strongholdEstimatePos != null) {
             if (((mod.getPlayer().getPos().distanceTo(_strongholdEstimatePos) < EYE_RETHROW_DISTANCE) && _completedFastTravel) && WorldHelper.getCurrentDimension() == Dimension.OVERWORLD){
-<<<<<<< HEAD
-                Debug.logMessage("RESETTING PORTAL ESTIMATION (too close and no portal!)");
-=======
->>>>>>> 042919d0
                 _strongholdEstimatePos = null;
                 _cachedEducatedPortal = null;
                 _netherGoalPos = null;
