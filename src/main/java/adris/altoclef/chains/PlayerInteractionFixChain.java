--- conflicted
+++ resolved
@@ -114,11 +114,7 @@
                     if (!Slot.isCursor(garbage.get())) {
                         mod.getSlotHandler().clickSlot(garbage.get(), 0, SlotActionType.PICKUP);
                     }
-<<<<<<< HEAD
                     mod.getSlotHandler().clickSlot(Slot.UNDEFINED, 0, SlotActionType.PICKUP);
-=======
-                    mod.getSlotHandler().clickSlot(new PlayerSlot(-999), 0, SlotActionType.PICKUP); // Slot.getFromInventory(-9999) was not working
->>>>>>> 1bb70678
                     Debug.logMessage("Cursor stack edge case: Full inventory. Attempted to drop.");
                 } else {
                     Debug.logMessage("Cursor stack edge case: Full inventory AND NO GARBAGE! We're stuck.");
