package adris.altoclef.chains;

import adris.altoclef.AltoClef;
import adris.altoclef.Settings;
import adris.altoclef.tasks.resources.CollectFoodTask;
import adris.altoclef.tasksystem.TaskRunner;
import adris.altoclef.util.helpers.ConfigHelper;
import adris.altoclef.util.helpers.ItemHelper;
import adris.altoclef.util.helpers.LookHelper;
import baritone.api.utils.input.Input;
import net.minecraft.client.MinecraftClient;
import net.minecraft.client.network.ClientPlayerEntity;
import net.minecraft.entity.effect.StatusEffects;
import net.minecraft.item.FoodComponent;
import net.minecraft.item.Item;
import net.minecraft.item.ItemStack;
import net.minecraft.item.Items;
import net.minecraft.util.Pair;

import java.util.Objects;
import java.util.Optional;

@SuppressWarnings("OptionalUsedAsFieldOrParameterType")
public class FoodChain extends SingleTaskChain {

    private static FoodChainConfig _config;
    static {
        ConfigHelper.loadConfig("configs/food_chain_settings.json", FoodChainConfig::new, FoodChainConfig.class, newConfig -> _config = newConfig);
    }

    private boolean _isTryingToEat = false;
    private boolean _requestFillup = false;
    private boolean _needsFood = false;

    private int _cachedFoodScore;
    private Optional<Item> _cachedPerfectFood = Optional.empty();

    public FoodChain(TaskRunner runner) {
        super(runner);
    }

    @Override
    public float getPriority(AltoClef mod) {

        if (!AltoClef.inGame()) {
            stopEat(mod);
            return Float.NEGATIVE_INFINITY;
        }

        if (!mod.getModSettings().isAutoEat()) {
            stopEat(mod);
            return Float.NEGATIVE_INFINITY;
        }

        // do NOT eat while in lava if we are escaping it (spaghetti code dependencies go brrrr)
        if (mod.getPlayer().isInLava()) {
            stopEat(mod);
            return Float.NEGATIVE_INFINITY;
        }

        /*
        - Eats if:
        - We're hungry and have food that fits
            - We're low on health and maybe a little bit hungry
            - We're very low on health and are even slightly hungry
        - We're kind of hungry and have food that fits perfectly
         */

        // We're in danger, don't eat now!!
        if (mod.getMobDefenseChain().isDoingAcrobatics() || mod.getMLGBucketChain().isFallingOhNo(mod)) {
            stopEat(mod);
            return Float.NEGATIVE_INFINITY;
        }

        Pair<Integer, Optional<Item>> calculation = calculateFood(mod);
        _cachedFoodScore = calculation.getLeft();
        _cachedPerfectFood = calculation.getRight();

        boolean hasFood = _cachedFoodScore > 0;

        // If we requested a fillup but we're full, stop.
        if (_requestFillup && mod.getPlayer().getHungerManager().getFoodLevel() == 20) {
            _requestFillup = false;
        }
        // If we no longer have food, we no longer can eat.
        if (!hasFood) {
            _requestFillup = false;
        }

        if (hasFood && (needsToEat(mod) || _requestFillup) && _cachedPerfectFood.isPresent() && !mod.getMLGBucketChain().isChorusFruiting()) {
            Item toUse = _cachedPerfectFood.get();
            // Make sure we're not facing a container
            if (!LookHelper.tryAvoidingInteractable(mod)) {
                return Float.NEGATIVE_INFINITY;
            }

<<<<<<< HEAD
            startEat(mod, Items.COOKED_BEEF);
        } else if (_isTryingToEat && !mod.getMLGBucketChain().isChorusFruiting()) {
=======
            startEat(mod, toUse);
        } else {
>>>>>>> 135ec6bc
            stopEat(mod);
        }

        Settings settings = mod.getModSettings();

        if (_needsFood || _cachedFoodScore < settings.getMinimumFoodAllowed()) {
            _needsFood = _cachedFoodScore < settings.getFoodUnitsToCollect();

            // Only collect if we don't have enough food.
            // If the user inputs invalid settings, the bot would get stuck here.
            if (_cachedFoodScore < settings.getFoodUnitsToCollect()) {
                setTask(new CollectFoodTask(settings.getFoodUnitsToCollect()));
                return 55f;
            }
        }


        // Food eating is handled asynchronously.
        return Float.NEGATIVE_INFINITY;
    }

    @Override
    protected void onTaskFinish(AltoClef mod) {
        // Nothing.
    }

    private void startEat(AltoClef mod, Item food) {
        //Debug.logInternal("EATING " + toUse.getTranslationKey() + " : " + test);
        _isTryingToEat = true;
        _requestFillup = true;
        mod.getSlotHandler().forceEquipItem(new Item[]{food}, true); //"true" because it's food
        mod.getInputControls().hold(Input.CLICK_RIGHT);
        mod.getExtraBaritoneSettings().setInteractionPaused(true);
    }

    private void stopEat(AltoClef mod) {
        if (_isTryingToEat) {
            mod.getInputControls().release(Input.CLICK_RIGHT);
            mod.getExtraBaritoneSettings().setInteractionPaused(false);
            _isTryingToEat = false;
            _requestFillup = false;
        }
    }

    public boolean needsToEat(AltoClef mod) {
        ClientPlayerEntity player = MinecraftClient.getInstance().player;
        assert player != null;
        int foodLevel = player.getHungerManager().getFoodLevel();
        float health = player.getHealth();

        //Debug.logMessage("FOOD: " + foodLevel + " -- HEALTH: " + health);
        if (foodLevel >= 20) {
            // We can't eat.
            return false;
        } else {
            // Eat if we're desparate/need to heal ASAP
            if (player.isOnFire() || player.hasStatusEffect(StatusEffects.WITHER) || health < _config.alwaysEatWhenWitherOrFireAndHealthBelow) {
                return true;
            } else if (foodLevel > _config.alwaysEatWhenBelowHunger) {
                if (health < _config.alwaysEatWhenBelowHealth) {
                    return true;
                }
            } else {
                // We have half hunger
                return true;
            }
        }

        // Eat if we're  units hungry and we have a perfect fit.
        if (foodLevel < _config.alwaysEatWhenBelowHungerAndPerfectFit && _cachedPerfectFood.isPresent()) {
            int need = 20 - foodLevel;
            Item best = _cachedPerfectFood.get();
            int fills = (best.getFoodComponent() != null) ? best.getFoodComponent().getHunger() : -1;
            return fills == need;
        }

        return false;
    }

    public boolean isTryingToEat() {
        return _isTryingToEat;
    }

    @Override
    public boolean isActive() {
        // We're always checking for food.
        return true;
    }

    @Override
    public String getName() {
        return "Food";
    }

    @Override
    protected void onStop(AltoClef mod) {
        stopEat(mod);
        super.onStop(mod);
    }

    // If we need to eat like, NOW.
    public boolean needsToEatCritical(AltoClef mod) {
        int foodLevel = mod.getPlayer().getHungerManager().getFoodLevel();
        float health = mod.getPlayer().getHealth();
        int armor = mod.getPlayer().getArmor();
        if (health < _config.runDontEatMaxHealth && foodLevel < _config.runDontEatMaxHunger) return false; // RUN NOT EAT
        return armor >= _config.canTankHitsAndEatArmor && foodLevel < _config.canTankHitsAndEatMaxHunger; // EAT WE CAN TAKE A FEW HITS
    }

    private Pair<Integer, Optional<Item>> calculateFood(AltoClef mod) {
        Item bestFood = null;
        double bestFoodScore = Double.NEGATIVE_INFINITY;
        int foodTotal = 0;
        ClientPlayerEntity player = mod.getPlayer();
        float health = player != null? player.getHealth() : 20;
        //float toHeal = player != null? 20 - player.getHealth() : 0;
        float hunger = player != null? player.getHungerManager().getFoodLevel() : 20;
        float saturation = player != null? player.getHungerManager().getSaturationLevel() : 20;
        // Get best food item + calculate food total
        for (ItemStack stack : mod.getItemStorage().getItemStacksPlayerInventory(true)) {
            if (stack.isFood()) {
                // Ignore protected items
                if (!ItemHelper.canThrowAwayStack(mod, stack)) continue;

                // Ignore spider eyes
                if (stack.getItem() == Items.SPIDER_EYE) {
                    continue;
                }

                FoodComponent food = stack.getItem().getFoodComponent();

                assert food != null;
                float hungerIfEaten = Math.min(hunger + food.getHunger(), 20);
                float saturationIfEaten = Math.min(hungerIfEaten, saturation + food.getSaturationModifier());
                float gainedSaturation = (saturationIfEaten - saturation);
                float gainedHunger = (hungerIfEaten - hunger);
                float hungerNotFilled = 20 - hungerIfEaten;

                float saturationWasted = food.getSaturationModifier() - gainedSaturation;
                float hungerWasted = food.getHunger() - gainedHunger;

                boolean prioritizeSaturation = health < _config.prioritizeSaturationWhenBelowHealth;
                float saturationGoodScore = prioritizeSaturation ? gainedSaturation * _config.foodPickPrioritizeSaturationSaturationMultiplier : gainedSaturation;
                float saturationLossPenalty = prioritizeSaturation ? 0 : saturationWasted * _config.foodPickSaturationWastePenaltyMultiplier;
                float hungerLossPenalty = hungerWasted * _config.foodPickHungerWastePenaltyMultiplier;
                float hungerNotFilledPenalty = hungerNotFilled * _config.foodPickHungerNotFilledPenaltyMultiplier;

                float score = saturationGoodScore - saturationLossPenalty - hungerLossPenalty - hungerNotFilledPenalty;

                if (stack.getItem() == Items.ROTTEN_FLESH) {
                    score -= _config.foodPickRottenFleshPenalty;
                }
                if (score > bestFoodScore) {
                    bestFoodScore = score;
                    bestFood = stack.getItem();
                }

                foodTotal += Objects.requireNonNull(stack.getItem().getFoodComponent()).getHunger() * stack.getCount();
            }
        }

        return new Pair<>(foodTotal, Optional.ofNullable(bestFood));
    }

    static class FoodChainConfig {
        public int alwaysEatWhenWitherOrFireAndHealthBelow = 6;
        public int alwaysEatWhenBelowHunger = 10;
        public int alwaysEatWhenBelowHealth = 14;
        public int alwaysEatWhenBelowHungerAndPerfectFit = 20 - 5;
        public int prioritizeSaturationWhenBelowHealth = 8;
        public float foodPickPrioritizeSaturationSaturationMultiplier = 8;
        public float foodPickSaturationWastePenaltyMultiplier = 1;
        public float foodPickHungerWastePenaltyMultiplier = 2;
        public float foodPickHungerNotFilledPenaltyMultiplier = 1;
        public float foodPickRottenFleshPenalty = 100;
        public float runDontEatMaxHealth = 3;
        public int runDontEatMaxHunger = 3;
        public int canTankHitsAndEatArmor = 15;
        public int canTankHitsAndEatMaxHunger = 3;
    }
}<|MERGE_RESOLUTION|>--- conflicted
+++ resolved
@@ -93,14 +93,8 @@
             if (!LookHelper.tryAvoidingInteractable(mod)) {
                 return Float.NEGATIVE_INFINITY;
             }
-
-<<<<<<< HEAD
-            startEat(mod, Items.COOKED_BEEF);
-        } else if (_isTryingToEat && !mod.getMLGBucketChain().isChorusFruiting()) {
-=======
             startEat(mod, toUse);
         } else {
->>>>>>> 135ec6bc
             stopEat(mod);
         }
 
