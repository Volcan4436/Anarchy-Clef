package adris.altoclef;

import adris.altoclef.tasks.movement.DefaultGoToDimensionTask;
import adris.altoclef.util.KillAura;
import adris.altoclef.util.helpers.ConfigHelper;
import adris.altoclef.util.helpers.ItemHelper;
import adris.altoclef.util.serialization.IFailableConfigFile;
import adris.altoclef.util.serialization.ItemDeserializer;
import adris.altoclef.util.serialization.ItemSerializer;
import com.fasterxml.jackson.annotation.JsonAutoDetect;
import com.fasterxml.jackson.annotation.JsonIgnore;
import com.fasterxml.jackson.annotation.JsonIgnoreProperties;
import com.fasterxml.jackson.databind.annotation.JsonDeserialize;
import com.fasterxml.jackson.databind.annotation.JsonSerialize;
import com.google.common.collect.Streams;
import net.minecraft.item.Item;
import net.minecraft.item.Items;
import net.minecraft.util.math.BlockPos;

import java.util.Arrays;
import java.util.Collections;
import java.util.List;
import java.util.function.Consumer;
import java.util.stream.Stream;

@SuppressWarnings("ALL")
@JsonIgnoreProperties(ignoreUnknown = true)
@JsonAutoDetect(fieldVisibility = JsonAutoDetect.Visibility.ANY)
/**
 * The settings file, loaded and used across the codebase.
 *
 * Each setting is documented.
 */
public class Settings implements IFailableConfigFile {

    public static final String SETTINGS_PATH = "altoclef_settings.json";

    // Internal only.
    // If settings failed to load, this will be set to warn the user.
    @JsonIgnore
    private transient boolean _failedToLoad = false;

    //////////////////////////////////////////////////////////////////////////////////////////
    ////////** BEGIN SETTINGS w/ COMMENTS **//////////////////////////////////////////////////
    //////////////////////////////////////////////////////////////////////////////////////////

    /**
     * If true, text will appear on the top left showing the current
     * task chain.
     */
    private boolean showTaskChains = true;

    /**
<<<<<<< HEAD
=======
     * If true, it will show a timer displaying how long the task was running.
     * if false, it display the showTaskChains (if enabled) without the timer
     */
    private boolean showTimer = true;

    /**
     * Whenever we're moving, speed up our client by a multiple of this number.
     * Useful when traveling long distances, and only is enabled when we're moving and not mining.
     * <p>
     * Set to 1 for this to have no effect.
     */
    private float speedHack = 1.0f;

    /**
>>>>>>> 1bb70678
     * The delay between moving items for crafting/furnace/any kind of inventory movement.
     */
    private float containerItemMoveDelay = 0.2f;

    /**
     * If a dropped resource item is further than this from the player, don't pick it up.
     * <p>
     * -1 (or less than 0) to disable.
     */
    private float resourcePickupDropRange = -1;


    /**
     * minumum amount of food to have in the inventory.
     * if we have less food than this value the bot will go pickup some more.
     */
    private int minimumFoodAllowed = 0;


    /**
     * amount of food to collect when the food in inventory
     * is lower than the value of minimumFoodAllowed
     */
    private int foodUnitsToCollect = 0;


    /**
     * Chests are cached for their contents.
     * <p>
     * If the bot is collecting a resource and finds a chest within this range,
     * it will grab the resource from the chest.
     * <p>
     * Set this to 0 to disable chest pickups.
     * <p>
     * Don't set this too high, as the bot will prioritize chests even if the resource
     * is easily accesible now.
     */
    private float resourceChestLocateRange = 500;

    /**
     * Some block resources are by default obtained through non-mining means.
     * Crafting tables for example, are normally crafted using planks.
     * <p>
     * However, if the block resource is found within this range it may be mined first.
     * <p>
     * Set this to 0 to disable this feature
     * (keep in mind, this will not affect blocks like "dirt" and "cobblestone"
     * that can only be obtained through mining)
     * <p>
     * Set this to -1 to ALWAYS mine a block if it's catalogued.
     * This is not recommended. For example, if the bot happens to track a
     * crafting table 10000 blocks away, and it then tries obtaining one
     * it will travel 10000 blocks to mine that table, even if it finds
     * itself in a forest where the wood is abundant.
     */
    private float resourceMineRange = 100;

    /**
     * When going to the nearest chest to store items, the bot may normally
     * dig up dungeons constantly. If this is set to true, the bot will
     * search around each chest to make sure it's not in a dungeon.
     */
    private boolean avoidSearchingDungeonChests = true;

    /**
     * Will ignore mining/interacting with blocks that are BELOW an ocean (in an ocean biome and below y = 64)
     *
     * This is mainly here because alto-clef does NOT know how to deal with oceans
     */
    private boolean avoidOceanBlocks = true;

    /**
     * How close we must be to attack/interact with an entity.
     * 6 works well for singleplayer
     * 4 works better on more restrictive multiplayer servers
     */
    private float entityReachRange = 4;

    /**
     * Before grabbing ANYTHING, get a pickaxe.
     * <p>
     * Will help with navigation as sometimes dropped items will be underground,
     * but this behaviour only makes sense in regular minecraft worlds.
     */
    private boolean collectPickaxeFirst = true;

    /**
     * If set to true, crops broken when collecting food will be replanted.
     */
    private boolean replantCrops = true;

    /**
     * Uses killaura to move mobs away and performs survival moves including:
     * - Running away from hostile mobs when your health is low
     * - Run away from creepers about to blow up
     * - Avoid wither skeletons and other really dangerous mobs
     * - Attempting to dodge arrows and other projectiles
     */
    private boolean mobDefense = true;

    /**
     * Defines how force field behaves when "mobDefense" is set to true.
     * Note that the force field is not here to KILL mobs, but PUSH THEM AWAY.
     * <p>
     * <p>
     * Strategies:
     * <p>
     * FASTEST: All hostiles are attacked at every possible moment, every frame.
     * DELAY: Closest hostile is attacked with a sword when your attack is charged up
     * SMART: Closest hostile is attacked at max every 0.2 seconds.
     * OFF: Off
     */
    private KillAura.Strategy forceFieldStrategy = KillAura.Strategy.SMART;

    /**
     * Only applies if mobDefense is on.
     * <p>
     * If enabled, will attempt to dodge all incoming projectiles
     */
    private boolean dodgeProjectiles = true;

    /**
     * If any hostile mob is "close" to our bot for this long,
     * consider it a nuissance and defeat it if we have enough gear.
     *
     * Skeletons + Witches get a much larger range.
     *
     * Set to zero to make the bot always kill/run away from any nearby hostiles.
     */
    private double killAnnoyingHostileWhenCloseForSeconds = 12;

    /**
     * Skeletons and large groups of mobs are a huge pain.
     * <p>
     * With this set to true, the bot may either
     * kill or run away from mobs that stay too close for too long.
     */
    private boolean killOrAvoidAnnoyingHostiles = true;

    /**
     * If enabled, the bot will avoid going underwater if baritone
     * isn't giving the bot movement instructions.
     * <p>
     * Baritone doesn't know how to move underwater so this should cause
     * no problems, but disable it if you want the bot to be able to sink.
     */
    private boolean avoidDrowning = true;

    /**
     * If enabled, will attempt to extinguish ourselves when on fire (and not immune to fire)
     */
    private boolean extinguishSelfWithWater = true;

    /**
     * If true, eat when we're hungry or in danger.
     */
    private boolean autoEat = true;

    /**
     * If true, MLG/No Fall Bucket if we're knocked off course and falling.
     */
    private boolean autoMLGBucket = true;

    /**
     * If true, will automatically reconnect to the last open server if you get disconnected.
     * <p>
     * If disabled, the bot will stop running when you disconnect from a server.
     */
    private boolean autoReconnect = true;

    /**
     * If true, will automatically respawn instantly if you die.
     * <p>
     * If disabled, the bot will stop running when you die.
     */
    private boolean autoRespawn = true;

    /**
     * This setting lets you configure what the bot should do if it needs to go to the nether
     * but can't find a nether portal immediately.
     * <p>
     * Options:
     * BUILD_PORTAL_VANILLA: Builds a nether portal, either with obsidian or with a water bucket and lava pool.
     * GO_TO_HOME_BASE: Travel to the set home coordinates and assume there's a portal there.
     */
    private DefaultGoToDimensionTask.OVERWORLD_TO_NETHER_BEHAVIOUR overworldToNetherBehaviour = DefaultGoToDimensionTask.OVERWORLD_TO_NETHER_BEHAVIOUR.BUILD_PORTAL_VANILLA;

    /**
     * If true, will use blacklist for rejecting users from using your player as a butler
     */
    private boolean useButlerBlacklist = true;
    /**
     * If true, will use whitelist to only accept users from said whitelist.
     */
    private boolean useButlerWhitelist = true;

    /**
     * Servers have different messaging plugins that change the way messages are displayed.
     * Rather than attempt to implement all of them and introduce a big security risk,
     * you may define custom whisper formats that the butler will watch out for.
     * <p>
     * Within curly brackets are three special parts:
     * <p>
     * {from}: Who the message was sent from
     * {to}: Who the message was sent to, butler will ignore if this is not your username.
     * {message}: The message.
     * <p>
     * <p>
     * WARNING: The butler will only accept non-chat messages as commands, but don't make this too lenient,
     * else you may risk unauthorized control to the bot. Basically, make sure that only whispers can
     * create the following messages.
     */
    private String[] whisperFormats = new String[]{
            "{from} whispers to you: {message}",
            "{from} whispers: {message}",
            "\\[{from} -> {to}\\] {message}"
    };

    /**
     * If set to true, will print information about whispers that are parsed and those
     * that have failed parsing.
     *
     * Enable this if you need help setting up the whisper format.
     */
    private boolean whisperFormatDebug = false;

    /**
     * If true, the bot will perform basic survival tasks when no commands are in progress
     * (eat food, force field mobs, etc.)
     * It will only perform survival tasks allowed by other parameters in the settings file.
     */
    private boolean idleWhenNotActive = false;

    /**
     * If we need to throw away something, throw away these items first.
     */
    @JsonSerialize(using = ItemSerializer.class)
    @JsonDeserialize(using = ItemDeserializer.class)
    private List<Item> throwawayItems = Arrays.asList(
            // Overworld junk
            Items.DIORITE,
            Items.ANDESITE,
            Items.GRANITE,
            Items.TUFF,
            Items.COBBLESTONE,
            Items.DIRT,
            Items.GRAVEL,
            Items.COBBLED_DEEPSLATE,
            Items.ACACIA_LEAVES, Items.BIRCH_LEAVES, Items.DARK_OAK_LEAVES, Items.OAK_LEAVES, Items.JUNGLE_LEAVES, Items.SPRUCE_LEAVES,
            // Nether junk, to be fair it's mostly tuned for the "beat game" task
            Items.NETHERRACK,
            Items.MAGMA_BLOCK,
            Items.SOUL_SOIL,
            Items.SOUL_SAND,
            Items.NETHER_BRICKS,
            Items.NETHER_BRICK,
            Items.BASALT,
            Items.BLACKSTONE,
            Items.END_STONE
    );

    /**
     * How many throwaway blocks to keep as building blocks.
     */
    private int reservedBuildingBlockCount = 64;

    /**
     * If true, items with custom names will be protected/marked as "important"
     * so they won't be thrown away.
     */
    private boolean dontThrowAwayCustomNameItems = true;

    /**
     * If we need to throw away something but we don't have any "throwaway Items",
     * throw away any unimportant item that's not currently needed in our task chain.
     * <p>
     * Careful with this! If true, any item not in "importantItems" is liable to be thrown away.
     */
    private boolean throwAwayUnusedItems = true;

    /**
     * We will NEVER throw away these items.
     * Even if "throwAwayUnusedItems" is true and one of these items is not used in a task.
     */
    @JsonSerialize(using = ItemSerializer.class)
    @JsonDeserialize(using = ItemDeserializer.class)
    private List<Item> importantItems = Streams.concat(
            Stream.of(
                    Items.ENCHANTED_GOLDEN_APPLE,
                    Items.ENDER_EYE,
                    Items.TRIDENT,
                    Items.DIAMOND,
                    Items.DIAMOND_BLOCK,
                    Items.NETHERITE_SCRAP,
                    Items.NETHERITE_INGOT,
                    Items.NETHERITE_BLOCK
            ),
            Stream.of(ItemHelper.DIAMOND_ARMORS),
            Stream.of(ItemHelper.NETHERITE_ARMORS),
            Stream.of(ItemHelper.DIAMOND_TOOLS),
            Stream.of(ItemHelper.NETHERITE_TOOLS),
            // Don't throw away shulker boxes that would be pretty bad lol
            Stream.of(ItemHelper.SHULKER_BOXES)
    ).toList();

    /**
     * If true, will only accept items found in `supportedFuels` as fuel when smelting.
     *
     * Be careful when setting this to false, as ALL burnable items are liable to be burned
     * if they're not protected (blaze rods, beds, wooden tools, crafting tables etc.)
     */
    private boolean limitFuelsToSupportedFuels = true;

    /**
     * If `limitFuelsToSupportedFuels` is true, will use these items and ONLY these items as smelting fuel.
     */
    @JsonSerialize(using = ItemSerializer.class)
    @JsonDeserialize(using = ItemDeserializer.class)
    private List<Item> supportedFuels = Streams.concat(
        Stream.of(
            Items.COAL,
            Items.CHARCOAL
        ),
        Stream.of(ItemHelper.PLANKS)
    ).toList();

    /**
     * Where "home base" is for the bot.
     * Some tasks use this value if you tell them to,
     * but don't worry about changing this unless you NEED it.
     */
    private BlockPos homeBasePosition = new BlockPos(0, 64, 0);

    /**
     * These areas will not be mined.
     * Used to prevent griefing, or to define a "spawn protection" zone so
     * the bot doesn't keep trying to break spawn protected blocks.
     *
     * Example: protects two areas. A "spawn" area from (x=-10 z=-10) to (x=10 z=10) and a home base at around (x = 1100, y = 2050)
     *
     * areasToProtect : [
     *      {
     *          start: "-10, 0, -10",
     *          end: "10, 255, 10"
     *      },
     *      {
     *          start: "1000, 50, 2000",
     *          end: "1200, 255, 2100"
     *      },
     * ],
     */
    private List<ProtectionRange> areasToProtect = Collections.emptyList();


    //////////////////////////////////////////////////////////////////////////////////////////
    ////////** END SETTINGS w/ COMMENTS **////////////////////////////////////////////////////
    //////////////////////////////////////////////////////////////////////////////////////////



    private static boolean idArrayContainsItem(Item item, int[] ids) {
        int id = Item.getRawId(item);
        for (int check : ids) {
            if (check == id) return true;
        }
        return false;
    }

    public boolean shouldShowTaskChain() {
        return showTaskChains;
    }
    public boolean shouldShowTimer() {
        return showTimer;
    }

    public float getResourcePickupRange() {
        return resourcePickupDropRange;
    }

    public float getResourceChestLocateRange() {
        return resourceChestLocateRange;
    }

    public float getResourceMineRange() {
        return resourceMineRange;
    }

    public float getContainerItemMoveDelay() {
        return containerItemMoveDelay;
    }

    public int getFoodUnitsToCollect() {
        return foodUnitsToCollect;
    }

    public int getMinimumFoodAllowed() {
        return minimumFoodAllowed;
    }

    public boolean isMobDefense() {
        return mobDefense;
    }

    public boolean isDodgeProjectiles() {
        return dodgeProjectiles;
    }

    public double getKillHostileWhenCloseForSeconds() {
        return killAnnoyingHostileWhenCloseForSeconds;
    }

    public boolean isAutoEat() {
        return autoEat;
    }

    public boolean isAutoReconnect() {
        return autoReconnect;
    }

    public boolean isAutoRespawn() {
        return autoRespawn;
    }

    public boolean shouldReplantCrops() {
        return replantCrops;
    }

    public boolean isUseButlerBlacklist() {
        return useButlerBlacklist;
    }

    public boolean isUseButlerWhitelist() {
        return useButlerWhitelist;
    }

    public boolean shouldDealWithAnnoyingHostiles() {
        return killOrAvoidAnnoyingHostiles;
    }

    public KillAura.Strategy getForceFieldStrategy() {
        return forceFieldStrategy;
    }

    public boolean shouldIdleWhenNotActive() {
        return idleWhenNotActive;
    }

    public boolean shouldAutoMLGBucket() {
        return autoMLGBucket;
    }

    public boolean shouldCollectPickaxeFirst() {
        return collectPickaxeFirst;
    }

    public boolean shouldAvoidDrowning() {
        return avoidDrowning;
    }

    public boolean shouldExtinguishSelfWithWater() {
        return extinguishSelfWithWater;
    }

    public boolean shouldAvoidSearchingForDungeonChests() {
        return avoidSearchingDungeonChests;
    }

    public boolean shouldAvoidOcean() {
        return avoidOceanBlocks;
    }

    public boolean isThrowaway(Item item) {
        return throwawayItems.contains(item);
    }

    public boolean isImportant(Item item) {
        return importantItems.contains(item);
    }

    public boolean shouldThrowawayUnusedItems() {
        return this.throwAwayUnusedItems;
    }

    public int getReservedBuildingBlockCount() {
        return this.reservedBuildingBlockCount;
    }

    public boolean getDontThrowAwayCustomNameItems() {
        return this.dontThrowAwayCustomNameItems;
    }

    public float getEntityReachRange() {
        return entityReachRange;
    }

    public Item[] getThrowawayItems(AltoClef mod, boolean includeProtected) {
        return throwawayItems.stream().filter(item -> includeProtected || !mod.getBehaviour().isProtected(item)).toArray(Item[]::new);
    }
    public Item[] getThrowawayItems(AltoClef mod) {
        return getThrowawayItems(mod, false);
    }

    public boolean shouldLimitFuelsToSupportedFuels() {
        return limitFuelsToSupportedFuels;
    }

    public boolean isSupportedFuel(Item item) {
        return !limitFuelsToSupportedFuels || supportedFuels.contains(item);
    }
    public Item[] getSupportedFuelItems() {
        return supportedFuels.toArray(Item[]::new);
    }

    public String[] getWhisperFormats() {
        return whisperFormats;
    }

    public boolean isWhisperFormatDebug() {
        return whisperFormatDebug;
    }

    public boolean isPositionExplicitelyProtected(BlockPos pos) {
        for (ProtectionRange protection : areasToProtect) {
            if (protection.includes(pos)) return true;
        }
        return false;
    }

    public DefaultGoToDimensionTask.OVERWORLD_TO_NETHER_BEHAVIOUR getOverworldToNetherBehaviour() {
        return overworldToNetherBehaviour;
    }

    public BlockPos getHomeBasePosition() {
        return homeBasePosition;
    }

    @Override
    public void onFailLoad() {
        _failedToLoad = true;
    }

    @Override
    public boolean failedToLoad() {
        return _failedToLoad;
    }

    public static void load(Consumer<Settings> onReload) {
        ConfigHelper.loadConfig(SETTINGS_PATH, Settings::new, Settings.class, onReload);
    }

    private static class ProtectionRange {
        public BlockPos start;
        public BlockPos end;

        public boolean includes(BlockPos pos) {
            return (start.getX() <= pos.getX() && pos.getX() <= end.getX() &&
                    start.getZ() <= pos.getZ() && pos.getZ() <= end.getZ() &&
                    start.getY() <= pos.getY() && pos.getY() <= end.getY());
        }

        public String toString() {
            return "[" + start.toShortString() + " -> " + end.toShortString() + "]";
        }
    }
}<|MERGE_RESOLUTION|>--- conflicted
+++ resolved
@@ -51,23 +51,11 @@
     private boolean showTaskChains = true;
 
     /**
-<<<<<<< HEAD
-=======
      * If true, it will show a timer displaying how long the task was running.
      * if false, it display the showTaskChains (if enabled) without the timer
      */
     private boolean showTimer = true;
 
-    /**
-     * Whenever we're moving, speed up our client by a multiple of this number.
-     * Useful when traveling long distances, and only is enabled when we're moving and not mining.
-     * <p>
-     * Set to 1 for this to have no effect.
-     */
-    private float speedHack = 1.0f;
-
-    /**
->>>>>>> 1bb70678
      * The delay between moving items for crafting/furnace/any kind of inventory movement.
      */
     private float containerItemMoveDelay = 0.2f;
