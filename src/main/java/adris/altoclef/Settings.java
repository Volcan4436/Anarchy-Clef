package adris.altoclef;

import adris.altoclef.util.ItemUtil;
import adris.altoclef.util.KillAura;
import adris.altoclef.util.csharpisbetter.Util;
import com.fasterxml.jackson.annotation.JsonAutoDetect;
import com.fasterxml.jackson.annotation.JsonIgnore;
import com.fasterxml.jackson.annotation.JsonIgnoreProperties;
import com.fasterxml.jackson.annotation.JsonInclude;
import com.fasterxml.jackson.core.*;
import com.fasterxml.jackson.core.util.DefaultIndenter;
import com.fasterxml.jackson.core.util.DefaultPrettyPrinter;
import com.fasterxml.jackson.databind.DeserializationContext;
import com.fasterxml.jackson.databind.ObjectMapper;
import com.fasterxml.jackson.databind.SerializationFeature;
import com.fasterxml.jackson.databind.SerializerProvider;
import com.fasterxml.jackson.databind.annotation.JsonDeserialize;
import com.fasterxml.jackson.databind.annotation.JsonSerialize;
import com.fasterxml.jackson.databind.deser.std.StdDeserializer;
import com.fasterxml.jackson.databind.module.SimpleModule;
import com.fasterxml.jackson.databind.ser.std.StdSerializer;
import net.minecraft.item.Item;
import net.minecraft.item.Items;
import net.minecraft.util.Identifier;
import net.minecraft.util.math.BlockPos;
import net.minecraft.util.registry.Registry;

import java.io.File;
import java.io.IOException;
import java.nio.file.Files;
import java.nio.file.Paths;
import java.util.ArrayList;
import java.util.Arrays;
import java.util.Collections;
import java.util.List;

@SuppressWarnings("ALL")
@JsonIgnoreProperties(ignoreUnknown = true)
@JsonAutoDetect(fieldVisibility = JsonAutoDetect.Visibility.ANY)
public class Settings {

    public static final String SETTINGS_PATH = "altoclef_settings.json";

    /**
     * If true, text will appear on the top left showing the current
     * task chain.
     */
    private boolean showTaskChains = true;

    /**
     * Whenever we're moving, speed up our client by a multiple of this number.
     * Useful when traveling long distances, and only is enabled when we're moving and not mining.
     *
     * Set to 1 for this to have no effect.
     */
    private float speedHack = 1.0f;

    /**
     * The delay between moving items for crafting/furnace/any kind of inventory movement.
     */
    private float containerItemMoveDelay = 0.08f;

    /**
     * If a dropped resource item is further than this from the player, don't pick it up.
     *
     * -1 (or less than 0) to disable.
     */
    private float resourcePickupDropRange = -1;




    /**
     * minumum amount of food to have in the inventory.
     * if we have less food than this value the bot will go pickup some more.
     */

    private int minimumFoodAllowed = 0;



    /**
     *  amount of food to collect when the food in inventory
     *  is lower than the value of foodUnitsThreshold
     */

    private int foodUnitsToCollect = 0;


    /**
     * Chests are cached for their contents.
     *
     * If the bot is collecting a resource and finds a chest within this range,
     * it will grab the resource from the chest.
     *
     * Set this to 0 to disable chest pickups.
     *
     * Don't set this too high, as the bot will prioritize chests even if the resource
     * is easily accesible now.
     *
     */
    private float resourceChestLocateRange = 500;

    /**
     * Some block resources are obtained through non-mining means
     * (like a crafting table or stone block, which can be crafted or smelted).
     *
     * However, if the block resource is found within this range it will be mined first.
     *
     * Set this to 0 to disable this feature
     * (keep in mind, this will not affect blocks like "dirt" and "cobblestone"
     * that can only be obtained through mining)
     *
     * Set this to -1 to ALWAYS mine a block if it's catalogued.
     * This is not recommended. For example, if the bot happens to track a
     * crafting table 10000 blocks away, and it then tries obtaining one
     * it will travel 10000 blocks to mine that table, even if it finds
     * itself in a forest where the wood is abundant.
     */
    private float resourceMineRange = 100;

    /**
     * When going to the nearest chest to store items, the bot may normally
     * dig up dungeons constantly. If this is set to true, the bot will
     * search around each chest to make sure it's not in a dungeon.
     */
    private boolean avoidSearchingDungeonChests = true;


    /**
     * Some larger special tasks will perform extra preparation work to ensure your player
     * has the most efficient tools for the job at hand.
     *
     * For instance, the Place Signs task might first acquire a diamond axe to ease the collection of wood.
     * if "sharpenAxe" is disabled, it won't grab the axe and will collect wood with the best tool it currently has.
     */
    //private boolean sharpenAxe = true;

    /**
     * Before grabbing ANYTHING, get a pickaxe.
     *
     * Will help with navigation as sometimes dropped items will be underground,
     * but this behaviour only makes sense in regular minecraft worlds.
     */
    private boolean collectPickaxeFirst = true;

    /**
     * If set to true, crops broken when collecting food will be replanted.
     */
    private boolean replantCrops = true;

    /**
     * Uses killaura to move mobs away and performs survival moves including:
     * - Running away from hostile mobs when your health is low
     * - Run away from creepers about to blow up
     * - Avoid wither skeletons and other really dangerous mobs
     * - Attempting to dodge arrows and other projectiles
     */
    private boolean mobDefense = true;

    /**
     * Defines how killaura behaves when "mobDefense" is set to true.
     *
     *
     * Strategies:
     *
     *      FASTEST: All hostiles are attacked at every possible moment, every frame.
     *      SMART: Closest hostile is attacked at max every 0.2 seconds.
     *      OFF: Off
     */
    private KillAura.Strategy forceFieldStrategy = KillAura.Strategy.FASTEST;

    /**
     * Only applies if mobDefense is on.
     *
     * If enabled, will attempt to dodge all incoming projectiles
     */
    private boolean dodgeProjectiles = true;

    /**
     * Skeletons and large groups of mobs are a huge pain.
     *
     * With this set to true, the bot may either
     * kill or run away from mobs that stay too close for too long.
     *
     */
    private boolean killOrAvoidAnnoyingHostiles = true;

    /**
     * If enabled, the bot will avoid going underwater if baritone
     * isn't giving the bot movement instructions.
     *
     * Baritone doesn't know how to move underwater so this should cause
     * no problems, but disable it if you want the bot to be able to sink.
     *
     */
    private boolean avoidDrowning = true;

    /**
     * If true, eat when we're hungry or in danger.
     */
    private boolean autoEat = true;

    /**
     * If true, MLG/No Fall Bucket if we're knocked off course and falling.
     */
    private boolean autoMLGBucket = true;

    /**
     * If true, will automatically reconnect to the last open server if you get disconnected.
     *
     * If disabled, the bot will stop running when you disconnect from a server.
     */
    private boolean autoReconnect = true;

    /**
     * If true, will automatically respawn instantly if you die.
     *
     * If disabled, the bot will stop running when you die.
     */
    private boolean autoRespawn = true;

    /**
     * If true, will use blacklist for rejecting users from using your player as a butler
     */
    private boolean useButlerBlacklist = true;
    /**
     * If true, will use whitelist to only accept users from said whitelist.
     */
    private boolean useButlerWhitelist = true;

    /**
     *
     *
     * Servers have different messaging plugins that change the way messages are displayed.
     * Rather than attempt to implement all of them and introduce a big security risk,
     * you may define custom whisper formats that the butler will watch out for.
     *
     * Within curly brackets are three special parts:
     *
     * {from}: Who the message was sent from
     * {to}: Who the message was sent to, butler will ignore if this is not your username.
     * {message}: The message.
     *
     *
     * WARNING: The butler will only accept non-chat messages as commands, but don't make this too lenient,
     *      else you may risk unauthorized control to the bot. Basically, make sure that only whispers can
     *      create the following messages.
     */
    private String[] whisperFormats = new String[] {
            "{from} whispers to you: {message}",
            "{from} whispers: {message}",
            "\\[{from} -> {to}\\] {message}"
    };

    /**
     * If true, the bot will perform basic survival tasks when no commands are in progress
     * (eat food, force field mobs, etc.)
     * It will only perform survival tasks allowed by other parameters in the settings file.
     */
    private boolean idleWhenNotActive = false;

    /**
     * If we need to throw away something, throw away these items first.
     */
    @JsonSerialize(using = ItemSerializer.class)
    @JsonDeserialize(using = ItemDeserializer.class)
    private List<Item> throwawayItems = Arrays.asList(
            // Overworld junk
            Items.DIORITE,
            Items.ANDESITE,
            Items.GRANITE,
            Items.COBBLESTONE,
            Items.DIRT,
            Items.GRAVEL,
            // Nether junk, to be fair it's mostly tuned for the "beat game" task
            Items.NETHERRACK,
            Items.MAGMA_BLOCK,
            Items.SOUL_SOIL,
            Items.SOUL_SAND,
            Items.NETHER_BRICKS,
            Items.NETHER_BRICK
    );

    /**
     * If we need to throw away something but we don't have any "throwaway Items",
     * throw away any unimportant item that's not currently needed in our task chain.
     *
     * Careful with this! If true, any item not in "importantItems" is liable to be thrown away.
     */
    private boolean throwAwayUnusedItems = false;

    /**
     * We will NEVER throw away these items.
     * Even if "throwAwayUnusedItems" is true and one of these items is not used in a task.
     */
    @JsonSerialize(using = ItemSerializer.class)
    @JsonDeserialize(using = ItemDeserializer.class)
    private List<Item> importantItems = Arrays.asList(
            Items.ENCHANTED_GOLDEN_APPLE,
            Items.ENDER_EYE,
            // Don't throw away shulker boxes that would be pretty bad lol
            Items.SHULKER_BOX,
            Items.BLACK_SHULKER_BOX,
            Items.BLUE_SHULKER_BOX,
            Items.BROWN_SHULKER_BOX,
            Items.CYAN_SHULKER_BOX,
            Items.GRAY_SHULKER_BOX,
            Items.GREEN_SHULKER_BOX,
            Items.LIGHT_BLUE_SHULKER_BOX,
            Items.LIGHT_GRAY_SHULKER_BOX,
            Items.LIME_SHULKER_BOX,
            Items.MAGENTA_SHULKER_BOX,
            Items.ORANGE_SHULKER_BOX,
            Items.PINK_SHULKER_BOX,
            Items.PURPLE_SHULKER_BOX,
            Items.RED_SHULKER_BOX,
            Items.WHITE_SHULKER_BOX,
            Items.YELLOW_SHULKER_BOX
    );

    /**
     * These areas will not be mined.
     * Used to prevent griefing
     * or to define a "spawn protection" zone so
     * the bot doesn't keep trying to break spawn protected
     * blocks.
     */
    private List<ProtectionRange> areasToProtect = Collections.emptyList();

    public static Settings load() {

        File loadFrom = new File(SETTINGS_PATH);
        if (!loadFrom.exists()) {
            Settings result = new Settings();
            //result.markDirty();
            result.save();
            return result;
        }

        ObjectMapper mapper = new ObjectMapper();
        Settings result = null;
        try {
            result = mapper.readValue(Paths.get(SETTINGS_PATH).toFile(), Settings.class);
        } catch (IOException e) {
            e.printStackTrace();
        }

        //result.markDirty();
        result.save();

        for (ProtectionRange protection : result.areasToProtect) {
            Debug.logInternal("Debug: Protection range: " + protection);
        }

        return result;
    }

    private static void save(Settings settings) {
        ObjectMapper mapper = new ObjectMapper();
        try {
            mapper.enable(SerializationFeature.INDENT_OUTPUT);

            // Pretty print and indent arrays too.
            DefaultPrettyPrinter prettyPrinter = new DefaultPrettyPrinter();
            prettyPrinter.indentArraysWith(DefaultIndenter.SYSTEM_LINEFEED_INSTANCE);

            mapper.writer(prettyPrinter).writeValue(Paths.get(SETTINGS_PATH).toFile(), settings);
        } catch (IOException e) {
            e.printStackTrace();
        }
    }

    public void save() {
        //if (!_dirty) return;
        save(this);
        //_dirty = false;
    }

    public boolean shouldShowTaskChain() { return showTaskChains; }
    public float getSpeedHack() {
        return speedHack;
    }
    public float getResourcePickupRange() {return resourcePickupDropRange;}

    public float getResourceChestLocateRange() {
        return resourceChestLocateRange;
    }

    public float getResourceMineRange() {
        return resourceMineRange;
    }

    public float getContainerItemMoveDelay() {
        return containerItemMoveDelay;
    }
<<<<<<< HEAD
    public boolean isMobDefense() {
        return mobDefense;
    }
=======

    public int getFoodUnitsToCollect() {
        return foodUnitsToCollect;
    }

    public int getMinimumFoodAllowed() {
        return minimumFoodAllowed;
    }


    public boolean isMobDefense() {
        return mobDefense;
    }

    public void setMobDefense(boolean mobDefense) {
        this.mobDefense = mobDefense;
        markDirty();
    }

>>>>>>> 9647deba
    public boolean isDodgeProjectiles() {
        return dodgeProjectiles;
    }
    public boolean isAutoEat() {
        return autoEat;
    }
    public boolean isAutoReconnect() {
        return autoReconnect;
    }
    public boolean isAutoRespawn() {
        return autoRespawn;
    }
    public boolean shouldReplantCrops() {return replantCrops;}
    public boolean isUseButlerBlacklist() {
        return useButlerBlacklist;
    }
    public boolean isUseButlerWhitelist() {
        return useButlerWhitelist;
    }
    public boolean shouldDealWithAnnoyingHostiles() {return killOrAvoidAnnoyingHostiles;}
    public KillAura.Strategy getForceFieldStrategy() {return forceFieldStrategy;}
    public boolean shouldIdleWhenNotActive() {return idleWhenNotActive;}
    public boolean shouldAutoMLGBucket() {
        return autoMLGBucket;
    }
    public boolean shouldCollectPickaxeFirst() { return collectPickaxeFirst; }
    public boolean shouldAvoidDrowning() {return avoidDrowning;}
    public boolean shouldAvoidSearchingForDungeonChests() {return avoidSearchingDungeonChests;}

    public boolean isThrowaway(Item item) {
        return throwawayItems.contains(item);
    }
    public boolean isImportant(Item item) {
        return importantItems.contains(item);
    }
    public boolean shouldThrowawayUnusedItems() {
        return this.throwAwayUnusedItems;
    }
    public Item[] getThrowawayItems(AltoClef mod) {
        List<Item> result = new ArrayList<>();
        for (Item throwawayItem : throwawayItems) {
            if (!mod.getBehaviour().isProtected(throwawayItem)) {
                result.add(throwawayItem);
            }
        }
        return Util.toArray(Item.class, result);
    }

    public String[] getWhisperFormats() {return whisperFormats;}

    public boolean isPositionExplicitelyProtected(BlockPos pos) {
        for (ProtectionRange protection : areasToProtect) {
            if (protection.includes(pos)) return true;
        }
        return false;
    }

    private static boolean idArrayContainsItem(Item item, int[] ids) {
        int id = Item.getRawId(item);
        for (int check : ids) {
            if (check == id) return true;
        }
        return false;
    }

    private static class ProtectionRange {
        public BlockPos start;
        public BlockPos end;

        public boolean includes(BlockPos pos) {
            return (start.getX() <= pos.getX() && pos.getX() <= end.getX() &&
                    start.getZ() <= pos.getZ() && pos.getZ() <= end.getZ() &&
                    start.getY() <= pos.getY() && pos.getY() <= end.getY());
        }

        public String toString() {
            return "[" + start.toShortString() + " -> " + end.toShortString() + "]";
        }
    }

    static class ItemSerializer extends StdSerializer<Object> {
        public ItemSerializer() {
            this(null);
        }
        public ItemSerializer(Class<Object> vc) {
            super(vc);
        }

        @Override
        public void serialize(Object value, JsonGenerator gen, SerializerProvider provider) throws IOException {
            List<Item> items = (List<Item>) value;
            gen.writeStartArray();
            for (Item item : items) {
                String key = ItemUtil.trimItemName(item.getTranslationKey());
                gen.writeString(key);
            }
            gen.writeEndArray();
        }
    }

    static class ItemDeserializer extends StdDeserializer<Object> {
        public ItemDeserializer() {
            this(null);
        }
        public ItemDeserializer(Class<Object> vc) {
            super(vc);
        }

        @Override
        public Object deserialize(JsonParser p, DeserializationContext ctxt) throws IOException, JsonProcessingException {
            List<Item> result = new ArrayList<>();

            if (p.getCurrentToken() != JsonToken.START_ARRAY) {
                throw new JsonParseException("Start array expected", p.getCurrentLocation());
            }

            while (p.getCurrentToken() != JsonToken.END_ARRAY) {
                String itemKey = p.nextTextValue();
                if (p.getCurrentToken() == JsonToken.END_ARRAY) {
                    break;
                }
                itemKey = ItemUtil.trimItemName(itemKey);
                Debug.logInternal("(KEY: " + itemKey + ")");
                Item item = Registry.ITEM.get(new Identifier(itemKey));
                result.add(item);
            }

            return result;
        }
    }
}<|MERGE_RESOLUTION|>--- conflicted
+++ resolved
@@ -74,7 +74,6 @@
      * minumum amount of food to have in the inventory.
      * if we have less food than this value the bot will go pickup some more.
      */
-
     private int minimumFoodAllowed = 0;
 
 
@@ -83,7 +82,6 @@
      *  amount of food to collect when the food in inventory
      *  is lower than the value of foodUnitsThreshold
      */
-
     private int foodUnitsToCollect = 0;
 
 
@@ -383,42 +381,26 @@
     }
     public float getResourcePickupRange() {return resourcePickupDropRange;}
 
-    public float getResourceChestLocateRange() {
-        return resourceChestLocateRange;
-    }
-
-    public float getResourceMineRange() {
-        return resourceMineRange;
-    }
+    public float getResourceChestLocateRange() {return resourceChestLocateRange;}
+
+    public float getResourceMineRange() {return resourceMineRange;}
 
     public float getContainerItemMoveDelay() {
         return containerItemMoveDelay;
     }
-<<<<<<< HEAD
+
+    public int getFoodUnitsToCollect() {
+        return foodUnitsToCollect;
+    }
+
+    public int getMinimumFoodAllowed() {
+        return minimumFoodAllowed;
+    }
+
+
     public boolean isMobDefense() {
         return mobDefense;
     }
-=======
-
-    public int getFoodUnitsToCollect() {
-        return foodUnitsToCollect;
-    }
-
-    public int getMinimumFoodAllowed() {
-        return minimumFoodAllowed;
-    }
-
-
-    public boolean isMobDefense() {
-        return mobDefense;
-    }
-
-    public void setMobDefense(boolean mobDefense) {
-        this.mobDefense = mobDefense;
-        markDirty();
-    }
-
->>>>>>> 9647deba
     public boolean isDodgeProjectiles() {
         return dodgeProjectiles;
     }
